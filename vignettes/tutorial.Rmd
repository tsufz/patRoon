---
title: "patRoon tutorial"
author: "Rick Helmus"
date: "`r Sys.Date()`"
output: rmarkdown::html_vignette
vignette: >
  %\VignetteIndexEntry{patRoon tutorial}
  %\VignetteEngine{knitr::rmarkdown}
  %\VignetteEncoding{UTF-8}
---

```{r setup, include = FALSE}
knitr::opts_chunk$set(
  collapse = TRUE,
  comment = "#>",
  warning = FALSE,
  error = FALSE,
  message = FALSE
)

options("patRoon.cache.fileName" = "~/werk/tutorial.sqlite")
options(patRoon.path.metFragCL = "~/werk/MetFrag2.4.3-CL.jar")

options(width=250) # big nr to avoid wrapping text in code chunks
```

<style>
pre, code {
    white-space: pre !important;
    overflow-x: auto !important;
}
</style>

## Introduction

The intro ...

### Workflow

## Data preparation
In this tutorial we will use example data provided within the [patRoonData] package. Please make sure this package is installed (see the [readme] for brief installation instructions). The example dataset contains LC-MS data for a standard mixture with known composition ('standard-X') and a blank solvent ('solvent-X'), both in triplicate. While this may not seem like the most exciting data, it does allow to demonstrate the most important functionalities of `patRoon`.

The provided analyses already have been exported to an open format (_.mzML_) and are ready to use. For your own data it may be necessary to first perform mass recalibration and data export using external tools such as [proteowizard] or vendor software (`patRoon` supplies several utilities for Bruker data, see the bruker-utils reference documentation) to _mzML_ or _mzXML_ files.

## New project

To start a new non-target analysis it is highly recommended to create a new directory. We will refer to this directory as the _project directory_. This directory typically contains:

<<<<<<< HEAD
* an `R` script (or scripts) which will do the non-target data processing
=======
* a `R` script (or scripts) which will do the actual processing
>>>>>>> a0f9977a
* an (optional) _.csv_ file with analysis information
* an automatically generated cache file which is internally used by `patRoon` to cache (intermediate) results, therefore, preventing repeated execution of lengthy workflow steps that have been performed before.

Once you have created a suitable directory in the location of your choosing, please create the following skeleton `R` script:

```{r eval=-4}
library(patRoon)

workPath <- "~/my_project" # change this to the location of your project directory
setwd(workPath)

dataDir <- patRoonData::exampleDataPath() # path to example data files
```

The next step is to generate information ncessary for the analysis. To do so, we need to specify the names and file locations of the analyses, to which _replicate group_ they belong and which replicate group(s) should be used for blank subtraction. To do so, we can use the `generateAnalysisInfo()` utility function which automatically generates a suitable `data.frame` for us from given analyses:

```{r}
generateAnalysisInfo(dataDir)
```

As you can see the generated `data.frame` consists of four columns:

* *path*: the path of the file directory containing the analysis
* *analysis*: the name of the analysis. The shoud be the file name _without_ file extension.
* *group*: to which _replicate group_ the analysis belongs. All analysis which are replicates of each other get the same name.
* *ref*: which replicate group should be used for blank subtraction.

The latter two columns are especially important for [data cleanup](#data-cleanup).

In our example, the solvents and standards should belong each to a different replicate group (`"solvent"` and `"standard"`). The solvents should be used for blank subtraction. For this we can use the `groups` and `refs` arguments of `generateAnalysisInfo()`:
```{r}
anaInfo <- generateAnalysisInfo(dataDir,
                                groups = c(rep("solvent", 3), rep("standard", 3)),
                                refs = "solvent")
anaInfo
```

Note that we set the reference for the solvents to themself. This will remove any features from the solvents, which is generally fine as we are usually not interested in the blanks anyway.

Depending on your preference, it may be preferred to export the `data.frame` to a _.csv_ file for larger project so it can be easily edited, for instance, with graphical tools such as Excel. Alternatively, the `newProject()` function can be used to make this process even easier (briefly discussed [here](#newProject)).

## Extract and group features

The first step of a LC-MS non-target analysis workflow is typically the extraction of so called 'features'. While sometimes slightly different definitions are used, a feature can be seen as a single peak within an extracted ion chromatogram. For a complex sample it is not uncommon that hundreds to thousands of features can extracted. Because these large numbers this process is typically automatized nowadays.

To obtain all the features within your dataset the `findFeatures` function is used. This function requires that the analysis information (`anaInfo` variable created earlier) and the desired algorithm that should be used. On top of that there are many more options that can significantly influence the feature finding process, hence, it is important to evaulate results afterwards.

In this tutorial we will use the [OpenMS] software to find features:

```{r features,results='hide'}
fList <- findFeatures(anaInfo, "openms", mzppm = 5)
```
```{r}
fList
```

After some processing time (especially for larger datasets), the next step is to _group features_. During this step, features from different analysis are grouped by alignment of their retention times and _m/z_ data. This alignment is necessary because it is common that instrumental error will result in (slight) variations for these data between analyses.

To group features the `groupFeatures()` function is used, which has similar argument requirements as `findFeatures` and many more options to tune the process. 

```{r fGroups}
fGroups <- groupFeatures(fList, "openms")
fGroups
```

The `groupTable()` function can be used to have a look at generated feature groups and their intensities (_i.e._ peak heights) across all analyses:

```{r gTable}
head(groupTable(fGroups))
```

## Data cleanup { #data-cleanup }

The next step is to perform some basic rule based filtering with the `filter()` function. As its name suggests this function has several way to filter data. It is a so called _generic_ function and _methods_ exists for various data types, such as the feature groups object (`fGroups`) that was made in the previous section.

In this tutorial we will filter grouped features (or 'feature groups') based on a minimal intensity, minimal abundance within replicates and absence within blanks. Finally, we will also remove any feature groups eluting before roughly the dead volume of the system: 

```{r filter}
fGroups <- filter(fGroups, intensityThreshold = 10000, intraRGroupAbundance = 1,
                  minBlankThreshold = 5, repetitions = 2, retentionRange = c(110, -1))
```

As can been from above command this will remove quite a large part our data. However, in our experience using the right settings is a very effective way to separate interesting data from the rest. Some hints on this process:

* The intensity filter is an effective way to remove not oly 'noisy' data, but can also be used to remove any low intensity peaks which are very likely to miss any MS/MS data (assuming you are interested in this and data has been recorded with it).
* The `intraRGroupAbundance` argument specifies a fraction to which a feature group should be minimally present within all replicates. This is a _very_ effective filter in removing any outliers or features which don't actually represent a well defined chromatographic peak, but perhaps are just part of another peak or simply noise.
* The `minBlankThreshold` argument is used for blank subtraction. In the above example, any features with an intensity less than five times compared to the average intensity in blanks will be removed.
* The `repetitions` argument is used to repeat some of the filter steps to make sure that all the data is really filtered out. A value of two is usually sufficient.

Finally, we can have a quick look at our data by plotting some nice extracted ion chromatograms (EICs) for all remaining feature groups:

```{r plotEIC,fig.width=7,results='hide'}
plotEIC(fGroups, colourBy = "fGroups", showFGroupRect = FALSE, showPeakArea = TRUE,
        topMost = 1, showLegend = FALSE)
```

The next logical step in a non-target workflow is most likely to perform further prioritization of data. However, in this tutorial we are just dealing with a relative simple standard mixture, se we will move to the identification part.

## MS peak lists

Having obtained a good dataset with features of interest, we can start moving to figuring out what these may be. Before performing any identification steps, however, the first step is to extract all relevant MS data. This data was obtained with data-dependent MS/MS mode, so in the ideal case we obtain al MS and MS/MS spectra for each feature group.

The `generateMSPeakLists()` will perform this action for us and will generate so called _MS peaklists_ in the process. These peaklists are basicially the relevant MS and MS/MS spectra in tabular form. The command below will use the _mzR_ algorithm to do so:

```{r MSPeakLists,results='hide'}
plists <- generateMSPeakLists(fGroups, "mzr", avgMzWindow = 0.0005,
                              avgMinIntensity = 500, precursorMzWindow = 8)
```
```{r}
plists
```

## Formula calculation

Using the data from the MS peaklists generated during the previous step we can generate a list of formula candidates for each feature group based on measured _m/z_ values, isotopic patterns and presence of MS/MS fragments. In this tutorial we will use this data as an extra hint to score canddiate chemical structures generated during the next step. The command below will use [GenForm] to perform this step: 

```{r formulas,results='hide'}
forms <- generateFormulas(fGroups, "genform", plists, maxMzDev = 5,
                          adduct = "M+H", elements = "CHNOPSCl")
```

Note that we limited to only to the the elements C, H, N, O, O, S and Cl. It is highly recommended to limit the elements (by default it is just C, H, N, O and P) as this can signfificantly reduce porcessing time and improper numbers. In this tutorial we already knew which compounds to expect so the choice was easy, but often a good guess can be made in advance.

The `generateFormulas()` function returns a list of formulas of every feature in all analyses. The `consensus()` function is used subsequently to generate a final table of formula candidates for each feature group. During this process, any formulas for a particular feature group which were detected in only a fraction of the analyses (by default <75%, controlled by the `formAnaThreshold` argument) are considered as outliers and removed. In addition, this function will also set a limit to only keep a number of top candidates (ten by default, controlled by the `maxFormulas` and `maxFragFormulas` arguments). In this tutorial we will just stick with defaults:

```{r}
formulas <- consensus(forms, fGroups = fGroups)
formulas
```

## Compound identification

Now it is time to actually see what compounds we may be dealing with. In this tutorial we will use [MetFrag] to come up with a list of possible candidates structures for each feature group. Before we can start you have to download the [MetFrag CLI jar file][MetFragCLI] and specify its file location: 

```{r MF_opt,eval=FALSE}
options(patRoon.path.metFragCL = "~/MetFrag2.4.3-CL.jar") # change to the full path of the MetFrag CLI jar file
```


Then `generateCompounds()` is used to execute MetFrag and generate the `compounds`.

```{r compounds,results='hide'}
compounds <- generateCompounds(fGroups, plists, "metfrag", topMost = 25,
                               adduct = 1, isPositive = TRUE,
                               database = "ExtendedPubChem", maxCandidatesToStop = 5000,
                               scoreTypes = c("FragmenterScore", "OfflineMetFusionScore",
                                              "PubChemNumberPatents",
                                              "PubChemNumberPubMedReferences"))
```
```{r fig.width=4,fig.height=4}
compounds
plotSpec(compounds, 1, "M120_R328_91", plists)
```

While `generateCompounds()` is running a list of candidate compound structures will be downloaded for every feature group (in this case from PubChem) and ranked according to various scoring parameters.

As with previous described workfow functions, there are many different arguments that can specified to modify the behaviour when generating compounds. In brief, here we limit the number to the top 25 candidates (this will save a lot of processing time), specify that we are primarily interested in protonated ions and use the extended PubChem database so that we can score on number of patents and PubMed references along with scoring for similarity to in-silico generated MS/MS spectra (`FragmenterScore`) and MassBank derived mass spectra (`OfflineMetFusionScore`).

As a side note: this is often one of the most time consuming steps during the workflow. For this reason, and in order to not 'abuse' the server used by MetFrag, you should always take care to prioritie your data before running this function.

In the previous step we generated candidate formulas for all feature groups. These can be used to add yet another scoring parameter so we can assess if the formula part of a candidate structure makes sense: 

```{r,results='hide'}
compounds <- addFormulaScoring(compounds, formulas, updateScore = TRUE)
```

## Components

So far we mainly dealt with feature groups as if they are separate chemical compounds. However, formation of multiple ionization adducts (_e.g._ sodium and potassium) and the presence of isotopologues yield multiple _m/z_ values for the same compound. As a result, multiple feature groups will be present describing the same chemical compound, each describing the same retention pattern. To reduce this complexity it is useful to generate so called _components_ which are basically groups of feature groups which are likely to be the same compound. Another advantage is this grouping process is that extra chemical information of a compound is revealed which may help compound identification.

Generating components is performed with the `generateComponents()` function:

```{r components,results='hide'}
components <- generateComponents(fGroups, "camera", ionization = "positive")
```
```{r fig.width=5,fig.height=4}
components
plotSpec(components, "CMP17")
plotEIC(components, "CMP17", fGroups)
```

## Reporting

The last step of the workflow is typically reporting data: during this step all the collected data is transformed to graphical plots (`reportPDF()` and `reportMD()`) or tabular csv data (`reportCSV()`).

```{r eval=FALSE}
reportCSV(fGroups, formConsensus = formulas, compounds = compounds, components = components)
reportPDF(fGroups, formConsensus = formulas, compounds = compounds, components = components,
          MSPeakLists = plists)
reportMD(fGroups, formConsensus = formulas, compounds = compounds, components = components,
         MSPeakLists = plists)
```

<<<<<<< HEAD
The output of `reportMD()` can be viewed [here][../examples/report.html].

Note that these functions can be called at any time during the workflow. This may be especially useful if you want evaluate results during optimization or exploring the various algorithms available.
=======
The output of `reportMD` can be seen [here](../examples/report.html).
>>>>>>> a0f9977a

```{r echo=FALSE,eval=!pkgdown::in_pkgdown()}
# do the actual reporting here

# ugly work around for nested rmarkdown call made by reportMD; based on https://gist.github.com/jennybc/1f747c5bb84aa9be9c3c
tempF <- tempfile(); tempScript <- tempfile(fileext = ".R")
save(fGroups, formulas, compounds, components, plists, file = tempF)
writeLines(sprintf('
library(patRoon)
setwd("%s")
load("%s")
options("patRoon.cache.fileName" = "%s")
options(patRoon.path.pngquant = "~/werk/pngquant/")
reportMD(fGroups, path = "../docs/examples", formConsensus = formulas, compounds = compounds,
         components = components, MSPeakLists = plists, optimizePng = TRUE)
', gsub("\\", "/", getwd(), fixed = TRUE), gsub("\\", "/", tempF, fixed = TRUE), getOption("patRoon.cache.fileName")), con = tempScript)
devtools::clean_source(tempScript, quiet = TRUE)
```

## Final script

## Other topics

### Create new projects with `newProject()` { #newProject }

In this tutorial we started with creating a project directory with a template script and using the `generateAnalysisInfo()` to (semi-)automatically generate analysis information required for subsequent workflow steps. If you are using (a recent version of) R Studio a quicker and potentially user friendlier alternative is to use the `newProject()` function. This function will present you with a 'wizard' like graphical screen guiding you to choose a project directory, select all analyses and select all common workflow steps that should be executed. When finished the input will then be used to generate a template processing script.

### Suspect screening

```{r}
scr <- screenTargets(fGroups, patRoonData::targets)
head(scr)
```

```{r}
fGroupsScreening <- groupFeaturesScreening(fGroups, scr)
head(groupTable(fGroupsScreening))
```

```{r fig.width=7,fig.height=5,results='hide'}
plotEIC(fGroupsScreening, colourBy = "fGroups", showFGroupRect = FALSE, showPeakArea = TRUE,
        topMost = 1, showLegend = TRUE)
```

```{r}
# perform 'regular' workflow steps as shown before (MS peak lists, formulas, compounds, ...)
```

### Import and exporting feature groups

### caching



```{r echo=FALSE}
# cleanup
unlink("log", TRUE)
```<|MERGE_RESOLUTION|>--- conflicted
+++ resolved
@@ -46,11 +46,7 @@
 
 To start a new non-target analysis it is highly recommended to create a new directory. We will refer to this directory as the _project directory_. This directory typically contains:
 
-<<<<<<< HEAD
 * an `R` script (or scripts) which will do the non-target data processing
-=======
-* a `R` script (or scripts) which will do the actual processing
->>>>>>> a0f9977a
 * an (optional) _.csv_ file with analysis information
 * an automatically generated cache file which is internally used by `patRoon` to cache (intermediate) results, therefore, preventing repeated execution of lengthy workflow steps that have been performed before.
 
@@ -244,13 +240,9 @@
          MSPeakLists = plists)
 ```
 
-<<<<<<< HEAD
-The output of `reportMD()` can be viewed [here][../examples/report.html].
+The output of `reportMD()` can be viewed [here](../examples/report.html).
 
 Note that these functions can be called at any time during the workflow. This may be especially useful if you want evaluate results during optimization or exploring the various algorithms available.
-=======
-The output of `reportMD` can be seen [here](../examples/report.html).
->>>>>>> a0f9977a
 
 ```{r echo=FALSE,eval=!pkgdown::in_pkgdown()}
 # do the actual reporting here
