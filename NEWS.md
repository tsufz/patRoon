# patRoon 0.1.0.9000

## February 2019
* Compound scorings are now normalized towards their original min/max values. This ensures that the `score` column of MetFrag results stays correct.
* plotScores(): Option to only report scorings that have been used for ranking
* as.data.table()/as.data.frame() method for compounds: optionally normalize scores.
* `reportPDF()`/`reportMD()` now report only 5 top most candidate compounds by default (controlled by `compoundsTopMost` argument).
* metadata for MS peak lists
* `plotSpec()` now displays subscripted formulae
* **IMPORTANT** Several major changes were made to the `filter()` methods for `features` and `featureGroups`. Please carefully read the updated documentation for these methods! (i.e. `` ?`filter,features-method` `` and `` ?`filter,featureGroups-method` ``).
    * Most argument have been renamed for consistency, simplicity and clarity.
    * The order when multiple filters are specified to the `featureGroups` method was adjusted, notably to improve reliability of blank filtration. Again, please see `` ?`filter,featureGroups-method` ``.
    * The following new filters were added:
        * mass defect range (`mzDefectRange` argument)
        * maximum relative standard deviation (RSD) of intensities between replicates (`maxReplicateIntRSD` argument)
        * minimum number of features within analyses (`absMinFeatures` and `relMinFeatures` arguments).
        * pre-intensity filters (`preAbsMinIntensity` and `preRelMinIntensity` arguments)
        * most existing filters now accept both relative and absolute values.
    * The script generation functionality of `newScript()` has been updated and supports more filter types.
    * The `repetitions` argument is not needed anymore for the new algorithm and has been removed.
    * `Inf` values now should be used to specify no maximum for range filters (was `-1`).
* Fixed: GenForm now always uses Hill sorting.
* `annotatedPeakList()` method for `formulas` and `compounds`. Also used by `reportMD` for improved annotation peak tables.
* Tweaked default mzR MS peak lists settings (halved `maxRtMSWidth` and `precursorMzWindow`)
* Fixed: Make sure that MetFrag web doesn't try to set unsupported database
* **IMPORTANT** Several changes were made to improve clarity and consensistency for arguments that specify retention/mz windows or allowable deviations.
    * Functions with changed argument names: `generateComponentsNontarget`, `generateComponentsRAMClustR`, `generateCompoundsSirius`, `generateFormulasGenForm`, `generateFormulasSirius`, `generateMSPeakListsDA`, `generateMSPeakListsMzR`, `importFeatureGroupsBrukerPA`
    * The `maxRtMSWidth` argument to `generateMSPeakListsDA`, `generateMSPeakListsMzR` (now `maxMSRtWindow`) now specifies a retention time window (\emph{i.e.} +/- retention time feature) instead of total retention width around a feature. Hence, _current input values should be halved_.
* CAMERA and RAMClustR components: both now have `minSize` and `relMinReplicates` (replaces `ubiquitous` for CAMERA) arguments. Note that their defaults may filter out (feature groups from) components. See their documentation for more info.
* Changed capitalisation of MetFrag CL location option from `patRoon.path.metFragCL` to `patRoon.path.MetFragCL`. The old name still works for backward compatability.
* Documented usage of the CompTox database with MetFrag. See `?generateCompounds`.
* Default normalization of MetFrag scorings now follows MetFrag web behaviour.
* `topMostFormulas` argument for SIRIUS compound generation.
* Fixed GenForm ranking in case both MS and MS/MS formulae are present.
<<<<<<< HEAD
* All `filter()` methods now support negation by `negate` argument.
=======
* `reportPDF()`/`reportMD()` now report only 5 top most candidate formulae by default (controlled by `formulasTopMost` argument).
* Added `verifyDependencies()` function to let the user verify if external tools can be found.
* The meaning of the `dirs` argument to `convertMSFiles()` was slightly changed: if `TRUE` (the default) the input can either be paths to analyses files or to directories containing the analyses files.
* More effective locating ProteoWizard binaries by using the Windows registry.
* Nicer default graphics for `featureGroups` method for `plot()`.
* `reportMD()`: Don't plot Chord if <3 (non-empty) replicate groups are available. 
>>>>>>> c2f58b92


## January 2019
* minSize and ubiquitous arguments for CAMERA component generation. See ?generateComponentsCamera.
* Various tweaks for plotEIC() and plotSpec() methods
* Various small additions to newProject()
* `reportMD()`: added table with annotated fragments for compounds/formulas
* `consensus()` updates
    * `consensus()` methods now support extracting unique data. This also replaces the `unique()` method that was defined for `featureGroupsComparison`.
    * `comparison()` now automatically determines object names from algorithm (consistency with `consensus()` method for other objects).
    * Fixed: coverage calculation for consensus formulas now correctly based on precursor overlap (was overlap of precursor+fragment).    
* `plotVenn()` and `plotUpSet()` methods to compare different compounds or formulas objects.
* `filter()` method for components.
* DataAnalysis formula generation: fixed neutral formula calculation if `MSMode="msms"`, now needs `adduct` argument.
* Neutral loss filter for compounds.
* **IMPORTANT** Adduct specification is now simplified and more generic by usage of a new `adduct` class. This means that `generateCompounds()` and `generateFormulas()` now expect slightly differing arguments. Please see their manual pages.
* Workaround for homologous series generation with nontarget (see https://github.com/blosloos/nontarget/issues/6)
* Improvements to terminate background commandline processes when e.g. R is terminated. 
* `clearCache()` now supports removal of caches via regular expressions.
* Added/Improved `topMost` and `extraOpts` arguments for SIRIUS formula/compound generation.
* Annotated fragments from SIRIUS compounds now correctly contain charged molecular form.
* `filter()` method for compounds now support generic scoring filtering and on elements of precursor and fragment formulae.
* **IMPORTANT** Several changes were made to the MetFrag compound generation interface in order to simplify it and make it more generic. See `?generateCompounds` for more details (notably the Scorings section).
* More MS peak list updates
    * Precursor peaks are now flagged in MS peak list data and `plotSpec()`
    * Prune MS peak lists (not MS/MS) if no precursor could be determined (enabled by default, see `pruneMissingPrecursorMS` option in `?generateMSPeakLists`).
    * Better retain precursor peaks after filtering steps: only intensity thresholds may remove precursors (always for MS data, optional for MS/MS with `retainPrecursorMSMS` function arguments, see `?MSPeakLists` and `?generateMSPeakLists`).
* All major workflow classes now have `algorithm()` and `as.data.table()/as.data.frame()` methods. The latter replaces and enhances the `makeTable()` (`formulas` class) and `groupTable()` (`featureGroups` class) methods.


## December 2018
* Moved OpenMS XML writing code from `R` to `C++`: significantly reduces time required for grouping large amount of features.
* Several updates for functionality that uses Bruker DataAnalyses
    * Improved verification and consistency for handling processed data from DataAnalysis
    * Automatic saving & closing of analyses processed with DataAnalysis. Files are now generally closed by default to limit the resources needed by DataAnalysis. 
    * `revertDAAnalyses()` function: brings back set of Bruker analyses to their unprocessed state.
    * Minimum intensity arguments for Bruker DataAnalysis MS peak lists.
    * Slightly different `doFMF` behaviour for DataAnalysis feature finding.
* Several important updates were made to fomula calculation functionality.
    * The interface has been simplified as the functionality from the `formula` and `formulaConsensus` classes are now merged: there is no need to call `consensus()` anymore after `generateFormulas()`.
    * Formulae can now directly be calculated for feature groups by using group averaged MS peak lists (by setting `calculateFeatures=FALSE`). This can greatly speed up calulcation, especially with many analyses.
    * The new `filter()` and `as.data.table()`/`as.data.frame` methods bring new functionalities related to filtering, extracting data and performing several processing steps commonly performed for organic matter (OM) characterization.
    * Other updates on formulas
        * length now returns number of unique precursor formulas (was total number of results)
        * Fixed: Reported fragment formulas from SIRIUS were incorrectly assumed to be charged. Charged fragment formulas are now calculated manually (the neutral form is stored in the `frag_neutral_formula` column). This ensures correct comparison when a consensus is made.
        * `reportCSV()` now splits formulas for each feature group in separate CSV files (similar to `compounds` reporting).
        * Fixed: `reportPDF()` now actually includes formula annotations in annotated compound spectra when formulas are specified.
        * New oc argument when using GenForm: if enabled only organic formulae are accepted (i.e. with at least one carbon atom). Also incorporated a small fix for the actual GenForm binary to make this option work (https://sourceforge.net/p/genform/tickets/1/).
        * Fixed: coverage calculation of formulae across features treated formulae calculated only from MS data separately.
        * GenForm now also includes precursor annotation from MS/MS data.
* `file` argument for `clearCache()`
* Updates on MS peak lists
    * More consistent naming for algorithm specific MS peak list generators (i.e. `generateMSPeakListsX` where X is the algo).
    * Additional MS peak lists are generated by averaging the lists of features within a feature group.
    * `generateCompounds()` and plotting functionality now uses averaged group peak lists instead of peak list of most intense analysis.
    * `plotSpec()` method for MSPeakLists: plot (non-annotated) MS and MS/MS spectra.
    * Minimum intensity filter option that is applied after averaging.
    * Now uses "hclust" method for averaging by default, which now uses the [fastcluster] package.


## November 2018
* Default value for `maxRtMSWidth` argument used for peak list generation.
* Fixed: `maxRtMSWidth` argument for mzR peak list generation had no effect.
* Preliminary EPA DSSTox support (via LocalCSV).
* Added `addAllDAEICs()` function.
* Renamed `mzWidth` argument of `addDAEIC()` to `mzWindow`.
* Normalization of compound scores: normalization method can now be set and specified scorings can be excluded.
* Store/report IUPACName (as compoundName) from MetFrag PubChem data.
* Renamed trivialName to compoundName for compound tables.
* `convertMSFiles`: changed interface with more options, parallelization and ProteoWizard support.
* Automatic optimization of parameters necessary for feature finding and grouping. Heavily based on the IPO R package. See the 'feature-optimization' manual page.
* **IMPORTANT** `getXcmsSet()` is renamed to `getXCMSSet()`
* verbose option for `findFeatures()` / `groupFeatures()`
* Changed `nintersects` default for plotUpSet so that all intersections are plotted by default.
* plotChord() now properly stops if nothing overlaps.
* replicateGroupSubtract() now removes replicate groups that were subtracted.
* Fixed: replicateGroupSubtract() now correctly takes maximum mean intensity for threshold determination when multiple rGroups are specified.
* Fixed: Wrong compound clusters plotted in reportMD().
* Fixed: Added timeout after restarting failed command (e.g. MetFrag CL) to prevent rare error "The requested operation cannot be performed on a file with a user-mapped section open".


## October 2018
* OpenMS `features` class objects now store number of isotopes found for each feature.
* **IMPORTANT** Added all relevant options of FeatureFinderMetabo as function arguments to findFeaturesOpenMS() and renamed/reordered current options for more conistent style. Please check ?findFeatures for the updated function arguments!
* openReport option for reportMD(). If TRUE the generated report will be opened with a web browser.
* reportPlots option for reportMD() which collapses reportFGroups, reportChord and reportFormulaSpectra and adds control to plot Venn and UpSet diagrams.
* plotUpSet() methods to compare feature groups by UpSet plots. See e.g. http://caleydo.org/tools/upset/
* filter() method for features.
* EICs now loaded via faster C++ code thats uses mzR instead of XCMS
* Moved feature intensity loading code for OpenMS features to C++. This results in much faster feature finding.


## September 2018
* Removed filterBy methods: these are now deprecated with new subset operators and groupNames()/analyses() methods. Example: `fGroups <- fGroups[, groupNames(compounds)]`
* subset/extraction operators ("[", "[[" and "$") for features, featureGroups, MSPeakLists, formulas, formulaConsensus, compounds, compoundsCluster and components classes.
* analyses() and groupNames() generics to get analyses and feature group names of the data within an object.
* "[" method for featureGroups: empty feature groups now always dropped, drop argument now ignored.
* reportMD(): The layout to show compounds, formulas and components is now done with DataTables (DT package). This change allows faster initial loading of results. Furthermore, several small tweaks were done to improve general design.
* plotSpec() (compounds method): remove unused normalizeScores flag
* plotSpec() (compounds method): plotting of embedded structure now optional (plotStruct argument)
* plotSpec() (compounds method): automatic calculation of necessary extra height to plot labels/structure


## Augustus 2018
* The XML code required to load feature (group) data generated by OpenMS is now moved to a C++ interface that uses [Rcpp] and [pugixml]. This results in a significant reduction of required processing time. In addition, files are now processed in chunks, allowing even very large feature sets (>10000) without clogging up system memory.
* Improved general numeric comparisons, resulting in e.g. improved EIC generation.
* Tweaked OpenMS feature intensity loading: now takes intensity from data point closest to retention time instead of max intensity from datapoints in the search window. Furthermore, the search window for datapoints was reduced and made configurable.


## July 2018
* getMCS() method for compounds
* plotStructure() method for compounds will draw MCS when mutiple indices are specified


## June 2018
* Added removeRefAnalyses argument to filter() (featureGroups method) to easily remove e.g. analyses that are used as blanks after blank subtraction.
* Added filterBy() method which removes any feature groups from a featureGroups object of which no results are present in a specified object. Methods are defined for MSPeakLists, formulaConsenus, compounds and components. This method replaces some of the functionality of the filter() method for featureGroups (formConsensus and compounds arguments).
* Added mz and chromatographic peak width range options to filter() method for feature groups.
* Moved intensity clustering code (makeHCluster) to new component type (see componentsIntClust class documentation).


## May 2018
* Added compound clustering (see makeHCluster method for compounds). This is an useful tool to get an overview of all the candidate chemical structures after compound identification. The clustering will reduce data complexity. Furthermore, maximum common sucstructures (MCS) can be calculated and plotted for each cluster to get a quick impression of the different structures of candidates.
* Added function arguments checks using [checkmate]. This guards all exported functions and methods from wrong user input arguments. If any problems are found (e.g. a wrong data type or range was specified) then the user is informed about this and what kind of input is to be expected.
* Added workaround (removed latex dependencies added automatically by `kableExtra` package) that may cause memory leakage when `reportMD()` is called repeatedly.


## April 2018
* Added unit tests (using [testthat]) and fixed several small bugs that were revealed in the process.
* Continuous integration (CI) with running tests on [CircleCI] (Linux builds) and [AppVeyor] (Windows builds) and testing coverage on [Codecov]. Docker images with patRoon and all its dependencies are automatically pushed on [Docker Hub][DH].
* Many small bug fixes.




[Rcpp]: http://www.rcpp.org/
[pugixml]: https://pugixml.org/
[checkmate]: https://github.com/mllg/checkmate
[testthat]: https://github.com/r-lib/testthat
[CircleCI]: https://circleci.com/gh/rickhelmus/patRoon
[AppVeyor]: https://ci.appveyor.com/project/rickhelmus/patroon/branch/master
[Codecov]: https://codecov.io/gh/rickhelmus/patRoon
[DH]: https://hub.docker.com/r/patroonorg/patroon/
[fastcluster]: https://cran.r-project.org/web/packages/fastcluster/index.html<|MERGE_RESOLUTION|>--- conflicted
+++ resolved
@@ -32,16 +32,13 @@
 * Default normalization of MetFrag scorings now follows MetFrag web behaviour.
 * `topMostFormulas` argument for SIRIUS compound generation.
 * Fixed GenForm ranking in case both MS and MS/MS formulae are present.
-<<<<<<< HEAD
-* All `filter()` methods now support negation by `negate` argument.
-=======
 * `reportPDF()`/`reportMD()` now report only 5 top most candidate formulae by default (controlled by `formulasTopMost` argument).
 * Added `verifyDependencies()` function to let the user verify if external tools can be found.
 * The meaning of the `dirs` argument to `convertMSFiles()` was slightly changed: if `TRUE` (the default) the input can either be paths to analyses files or to directories containing the analyses files.
 * More effective locating ProteoWizard binaries by using the Windows registry.
 * Nicer default graphics for `featureGroups` method for `plot()`.
 * `reportMD()`: Don't plot Chord if <3 (non-empty) replicate groups are available. 
->>>>>>> c2f58b92
+* All `filter()` methods now support negation by `negate` argument.
 
 
 ## January 2019
