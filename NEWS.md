# patRoon 0.1.0.9000

## October 2019

<<<<<<< HEAD
* Fixed: `convertMSFiles` correctly checks if input exists
* Specific optimizations after benchmarking results:
    * `maxProcAmount` (i.e. number of parallel processes) now defaults to amount of physical cores instead of total number of CPU threads.
    * Decreased `batchSize` to `8` for GenForm formula calculation.


=======
* `plot()` for `featureGroups` can now highlight unique/shared features across replicates (suggested by V Albergamo)
>>>>>>> 9a7c63fd

## September 2019

* Labels for objects in a `featureGroupsComparison` can be customized (useful for e.g. plotting)
* Caching and progress bar support for suspect screening
* Updated/Fixed JDK installation for installation script
* Fixed missing pipe operator import (`%>%`)


## August 2019

* `topMost` argument for GenForm formula calculation.
* Added XCMS3 support for finding and grouping features, importing/exisiting data and parameter optimization (i.e. mostly on-par with classic XCMS support). 

## June 2019

* **IMPORTANT** Several things are renamed for clarity/consistency
    * The column to specify replicate groups for blank subtraction in the analysis information is re-named from `ref` to `blank`. Similarly, the `refs` argument to `generateAnalysisInfo()` is now called `blanks`.
    * `reportMD()` is renamed to `reportHTML()`
    *  `filter()` method for `formulas`: `minExplainedFragPeaks` is now called `minExplainedPeaks`
    * `screenTargets` and its `targets` parameter have been renamed to `screenSuspects()` / `suspects`
* Fixed incorrect selection after feature table (or other interactive tables) have been manually re-ordered (reported by Thanh Wang)
* `groups()` and `as.data.table()` methods for `featureGroups`: optionally consider feature areas instead of peak intensities.
* `plotSilhouettes()` method for `compoundsCluster`
* Added `rGroups` argument to subset operator for `featureGroups` to subset by replicate groups (equivalent to `rGroups` argument to `filter()`).
* Improved logging of output from CLI tools (e.g. OpenMS, MetFrag, SIRUS, ...) 

## May 2019

* Formula updates
    * `GenForm` formula calculation with `MSMode="both"` (the default): instead of repeating calculations with and without MS/MS data and combining the data, it now simply does either of the two depending on MS/MS data availability. The old behavior turned out to be redundant, hence, calculation is now a bit faster.
    * `GenForm` now perform _precursor isolation_ to cleanup MS1 data prior to formula calculation. During this step any mass peaks that are unlikely part of the isotopic pattern of the feature are removed, which otherwise would penalize the isotopic scoring. The result is that isotopic scoring is dramatically improved now. This filter step is part of new filter functionality for `MSPeakLists`, see `?MSPeakLists` and `?generateFormulas` for more information.
    * When formula consensus are made from multiple features the scorings and mass errors are now averaged (instead of taking the values from the best ranked feature).
    * Improved ranking of candidates from a consensus of multiple formula objects (see `?formulas`).
* Consensus for compounds are now similarly ranked as formulas.
* More consistent minimum abundance arguments for `consensus()` (`absMinAbundance` and `relMinAbundance`)
* `MetFrag`: for-ident database and new statistical scores are now supported
* `as.data.table()` / `as.data.frame()` for `featureGroups` now optionally reports regression information, which may be useful for quantitative purposes. This replaces the (defunct) `regression()` method and limited support from `screenTargets()`.
* `plotGraph()` method to visually inspect linked homologous series.

## April 2019

* Misc small tweaks and fixes for `newProject()` (e.g. loading of example data).
* Improved graphical output of various common plotting functions.
* Updated tutorial vignette and added handbook


## March 2019
* `reportMD()`: most time consuming plots are now cached. Hence, re-reporting should be signficiantly faster now.
* Updates to MS data file conversion:
    * `convertMSFiles()` now (optionally) takes analysis information (`anaInfo`) for file input.
    * `convertMSFiles()` now supports Bruker DataAnalysis as conversion algorithm (replaces now deprecated `exportDAFiles()` function).
    * `MSFileFormats()` function to list supported input conversion formats.
    * `generateAnalysisInfo()` now recognizes more file formats. This is mainly useful so its output can be used with `convertMSFiles()`.
    * `convertMSFiles()` now has the `centroid` argument to more easily perform centroiding.
* Updates to `newProject()`:
    * The analyses selector recognizes more data file formats. This way you can select analyses that have not been converted yet.
    * Data pre-treatment options now include more sophisticated file conversion options (_e.g._ using ProteoWizard). This and the new analysis selector functionality ensures that data files in all major vendor formats do not have to be converted prior to generating a script.
    * Re-organized tabs to mirror non-target workflow.
    * Suspect screening support.
    * Improved layout of output script.
* `withMSMS` filter for MS peak lists.
* Timeout for formula calculation with GenForm to avoid excessive calculation times.
* `importFeatures()` generic function
* Reporting functions renamed arguments related to compounds reporting (e.g. compoundTopMost to compound**s**TopMost)


## February 2019
* Compound scorings are now normalized towards their original min/max values. This ensures that the `score` column of MetFrag results stays correct.
* plotScores(): Option to only report scorings that have been used for ranking
* as.data.table()/as.data.frame() method for compounds: optionally normalize scores.
* `reportPDF()`/`reportMD()` now report only 5 top most candidate compounds by default (controlled by `compoundsTopMost` argument).
* metadata for MS peak lists
* `plotSpec()` now displays subscripted formulae
* **IMPORTANT** Several major changes were made to the `filter()` methods for `features` and `featureGroups`. Please carefully read the updated documentation for these methods! (i.e. `` ?`filter,features-method` `` and `` ?`filter,featureGroups-method` ``).
    * Most argument have been renamed for consistency, simplicity and clarity.
    * The order when multiple filters are specified to the `featureGroups` method was adjusted, notably to improve reliability of blank filtration. Again, please see `` ?`filter,featureGroups-method` ``.
    * The following new filters were added:
        * mass defect range (`mzDefectRange` argument)
        * maximum relative standard deviation (RSD) of intensities between replicates (`maxReplicateIntRSD` argument)
        * minimum number of features within analyses (`absMinFeatures` and `relMinFeatures` arguments).
        * pre-intensity filters (`preAbsMinIntensity` and `preRelMinIntensity` arguments)
        * most existing filters now accept both relative and absolute values.
    * The script generation functionality of `newScript()` has been updated and supports more filter types.
    * The `repetitions` argument is not needed anymore for the new algorithm and has been removed.
    * `Inf` values now should be used to specify no maximum for range filters (was `-1`).
* Fixed: GenForm now always uses Hill sorting.
* `annotatedPeakList()` method for `formulas` and `compounds`. Also used by `reportMD` for improved annotation peak tables.
* Tweaked default mzR MS peak lists settings (halved `maxRtMSWidth` and `precursorMzWindow`)
* Fixed: Make sure that MetFrag web doesn't try to set unsupported database
* **IMPORTANT** Several changes were made to improve clarity and consensistency for arguments that specify retention/mz windows or allowable deviations.
    * Functions with changed argument names: `generateComponentsNontarget`, `generateComponentsRAMClustR`, `generateCompoundsSirius`, `generateFormulasGenForm`, `generateFormulasSirius`, `generateMSPeakListsDA`, `generateMSPeakListsMzR`, `importFeatureGroupsBrukerPA`
    * The `maxRtMSWidth` argument to `generateMSPeakListsDA`, `generateMSPeakListsMzR` (now `maxMSRtWindow`) now specifies a retention time window (\emph{i.e.} +/- retention time feature) instead of total retention width around a feature. Hence, _current input values should be halved_.
* CAMERA and RAMClustR components: both now have `minSize` and `relMinReplicates` (replaces `ubiquitous` for CAMERA) arguments. Note that their defaults may filter out (feature groups from) components. See their documentation for more info.
* Changed capitalisation of MetFrag CL location option from `patRoon.path.metFragCL` to `patRoon.path.MetFragCL`. The old name still works for backward compatability.
* Documented usage of the CompTox database with MetFrag. See `?generateCompounds`.
* Default normalization of MetFrag scorings now follows MetFrag web behaviour.
* `topMostFormulas` argument for SIRIUS compound generation.
* Fixed GenForm ranking in case both MS and MS/MS formulae are present.
* `reportPDF()`/`reportMD()` now report only 5 top most candidate formulae by default (controlled by `formulasTopMost` argument).
* Added `verifyDependencies()` function to let the user verify if external tools can be found.
* The meaning of the `dirs` argument to `convertMSFiles()` was slightly changed: if `TRUE` (the default) the input can either be paths to analyses files or to directories containing the analyses files.
* More effective locating ProteoWizard binaries by using the Windows registry.
* Nicer default graphics for `featureGroups` method for `plot()`.
* `reportMD()`: Don't plot Chord if <3 (non-empty) replicate groups are available. 
* All `filter()` methods now support negation by `negate` argument.


## January 2019
* minSize and ubiquitous arguments for CAMERA component generation. See ?generateComponentsCamera.
* Various tweaks for plotEIC() and plotSpec() methods
* Various small additions to newProject()
* `reportMD()`: added table with annotated fragments for compounds/formulas
* `consensus()` updates
    * `consensus()` methods now support extracting unique data. This also replaces the `unique()` method that was defined for `featureGroupsComparison`.
    * `comparison()` now automatically determines object names from algorithm (consistency with `consensus()` method for other objects).
    * Fixed: coverage calculation for consensus formulas now correctly based on precursor overlap (was overlap of precursor+fragment).    
* `plotVenn()` and `plotUpSet()` methods to compare different compounds or formulas objects.
* `filter()` method for components.
* DataAnalysis formula generation: fixed neutral formula calculation if `MSMode="msms"`, now needs `adduct` argument.
* Neutral loss filter for compounds.
* **IMPORTANT** Adduct specification is now simplified and more generic by usage of a new `adduct` class. This means that `generateCompounds()` and `generateFormulas()` now expect slightly differing arguments. Please see their manual pages.
* Workaround for homologous series generation with nontarget (see https://github.com/blosloos/nontarget/issues/6)
* Improvements to terminate background commandline processes when e.g. R is terminated. 
* `clearCache()` now supports removal of caches via regular expressions.
* Added/Improved `topMost` and `extraOpts` arguments for SIRIUS formula/compound generation.
* Annotated fragments from SIRIUS compounds now correctly contain charged molecular form.
* `filter()` method for compounds now support generic scoring filtering and on elements of precursor and fragment formulae.
* **IMPORTANT** Several changes were made to the MetFrag compound generation interface in order to simplify it and make it more generic. See `?generateCompounds` for more details (notably the Scorings section).
* More MS peak list updates
    * Precursor peaks are now flagged in MS peak list data and `plotSpec()`
    * Prune MS peak lists (not MS/MS) if no precursor could be determined (enabled by default, see `pruneMissingPrecursorMS` option in `?generateMSPeakLists`).
    * Better retain precursor peaks after filtering steps: only intensity thresholds may remove precursors (always for MS data, optional for MS/MS with `retainPrecursorMSMS` function arguments, see `?MSPeakLists` and `?generateMSPeakLists`).
* All major workflow classes now have `algorithm()` and `as.data.table()/as.data.frame()` methods. The latter replaces and enhances the `makeTable()` (`formulas` class) and `groupTable()` (`featureGroups` class) methods.


## December 2018
* Moved OpenMS XML writing code from `R` to `C++`: significantly reduces time required for grouping large amount of features.
* Several updates for functionality that uses Bruker DataAnalyses
    * Improved verification and consistency for handling processed data from DataAnalysis
    * Automatic saving & closing of analyses processed with DataAnalysis. Files are now generally closed by default to limit the resources needed by DataAnalysis. 
    * `revertDAAnalyses()` function: brings back set of Bruker analyses to their unprocessed state.
    * Minimum intensity arguments for Bruker DataAnalysis MS peak lists.
    * Slightly different `doFMF` behaviour for DataAnalysis feature finding.
* Several important updates were made to fomula calculation functionality.
    * The interface has been simplified as the functionality from the `formula` and `formulaConsensus` classes are now merged: there is no need to call `consensus()` anymore after `generateFormulas()`.
    * Formulae can now directly be calculated for feature groups by using group averaged MS peak lists (by setting `calculateFeatures=FALSE`). This can greatly speed up calulcation, especially with many analyses.
    * The new `filter()` and `as.data.table()`/`as.data.frame` methods bring new functionalities related to filtering, extracting data and performing several processing steps commonly performed for organic matter (OM) characterization.
    * Other updates on formulas
        * length now returns number of unique precursor formulas (was total number of results)
        * Fixed: Reported fragment formulas from SIRIUS were incorrectly assumed to be charged. Charged fragment formulas are now calculated manually (the neutral form is stored in the `frag_neutral_formula` column). This ensures correct comparison when a consensus is made.
        * `reportCSV()` now splits formulas for each feature group in separate CSV files (similar to `compounds` reporting).
        * Fixed: `reportPDF()` now actually includes formula annotations in annotated compound spectra when formulas are specified.
        * New oc argument when using GenForm: if enabled only organic formulae are accepted (i.e. with at least one carbon atom). Also incorporated a small fix for the actual GenForm binary to make this option work (https://sourceforge.net/p/genform/tickets/1/).
        * Fixed: coverage calculation of formulae across features treated formulae calculated only from MS data separately.
        * GenForm now also includes precursor annotation from MS/MS data.
* `file` argument for `clearCache()`
* Updates on MS peak lists
    * More consistent naming for algorithm specific MS peak list generators (i.e. `generateMSPeakListsX` where X is the algo).
    * Additional MS peak lists are generated by averaging the lists of features within a feature group.
    * `generateCompounds()` and plotting functionality now uses averaged group peak lists instead of peak list of most intense analysis.
    * `plotSpec()` method for MSPeakLists: plot (non-annotated) MS and MS/MS spectra.
    * Minimum intensity filter option that is applied after averaging.
    * Now uses "hclust" method for averaging by default, which now uses the [fastcluster] package.


## November 2018
* Default value for `maxRtMSWidth` argument used for peak list generation.
* Fixed: `maxRtMSWidth` argument for mzR peak list generation had no effect.
* Preliminary EPA DSSTox support (via LocalCSV).
* Added `addAllDAEICs()` function.
* Renamed `mzWidth` argument of `addDAEIC()` to `mzWindow`.
* Normalization of compound scores: normalization method can now be set and specified scorings can be excluded.
* Store/report IUPACName (as compoundName) from MetFrag PubChem data.
* Renamed trivialName to compoundName for compound tables.
* `convertMSFiles`: changed interface with more options, parallelization and ProteoWizard support.
* Automatic optimization of parameters necessary for feature finding and grouping. Heavily based on the IPO R package. See the 'feature-optimization' manual page.
* **IMPORTANT** `getXcmsSet()` is renamed to `getXCMSSet()`
* verbose option for `findFeatures()` / `groupFeatures()`
* Changed `nintersects` default for plotUpSet so that all intersections are plotted by default.
* plotChord() now properly stops if nothing overlaps.
* replicateGroupSubtract() now removes replicate groups that were subtracted.
* Fixed: replicateGroupSubtract() now correctly takes maximum mean intensity for threshold determination when multiple rGroups are specified.
* Fixed: Wrong compound clusters plotted in reportMD().
* Fixed: Added timeout after restarting failed command (e.g. MetFrag CL) to prevent rare error "The requested operation cannot be performed on a file with a user-mapped section open".


## October 2018
* OpenMS `features` class objects now store number of isotopes found for each feature.
* **IMPORTANT** Added all relevant options of FeatureFinderMetabo as function arguments to findFeaturesOpenMS() and renamed/reordered current options for more conistent style. Please check ?findFeatures for the updated function arguments!
* openReport option for reportMD(). If TRUE the generated report will be opened with a web browser.
* reportPlots option for reportMD() which collapses reportFGroups, reportChord and reportFormulaSpectra and adds control to plot Venn and UpSet diagrams.
* plotUpSet() methods to compare feature groups by UpSet plots. See e.g. http://caleydo.org/tools/upset/
* filter() method for features.
* EICs now loaded via faster C++ code thats uses mzR instead of XCMS
* Moved feature intensity loading code for OpenMS features to C++. This results in much faster feature finding.


## September 2018
* Removed filterBy methods: these are now deprecated with new subset operators and groupNames()/analyses() methods. Example: `fGroups <- fGroups[, groupNames(compounds)]`
* subset/extraction operators ("[", "[[" and "$") for features, featureGroups, MSPeakLists, formulas, formulaConsensus, compounds, compoundsCluster and components classes.
* analyses() and groupNames() generics to get analyses and feature group names of the data within an object.
* "[" method for featureGroups: empty feature groups now always dropped, drop argument now ignored.
* reportMD(): The layout to show compounds, formulas and components is now done with DataTables (DT package). This change allows faster initial loading of results. Furthermore, several small tweaks were done to improve general design.
* plotSpec() (compounds method): remove unused normalizeScores flag
* plotSpec() (compounds method): plotting of embedded structure now optional (plotStruct argument)
* plotSpec() (compounds method): automatic calculation of necessary extra height to plot labels/structure


## Augustus 2018
* The XML code required to load feature (group) data generated by OpenMS is now moved to a C++ interface that uses [Rcpp] and [pugixml]. This results in a significant reduction of required processing time. In addition, files are now processed in chunks, allowing even very large feature sets (>10000) without clogging up system memory.
* Improved general numeric comparisons, resulting in e.g. improved EIC generation.
* Tweaked OpenMS feature intensity loading: now takes intensity from data point closest to retention time instead of max intensity from datapoints in the search window. Furthermore, the search window for datapoints was reduced and made configurable.


## July 2018
* getMCS() method for compounds
* plotStructure() method for compounds will draw MCS when mutiple indices are specified


## June 2018
* Added removeRefAnalyses argument to filter() (featureGroups method) to easily remove e.g. analyses that are used as blanks after blank subtraction.
* Added filterBy() method which removes any feature groups from a featureGroups object of which no results are present in a specified object. Methods are defined for MSPeakLists, formulaConsenus, compounds and components. This method replaces some of the functionality of the filter() method for featureGroups (formConsensus and compounds arguments).
* Added mz and chromatographic peak width range options to filter() method for feature groups.
* Moved intensity clustering code (makeHCluster) to new component type (see componentsIntClust class documentation).


## May 2018
* Added compound clustering (see makeHCluster method for compounds). This is an useful tool to get an overview of all the candidate chemical structures after compound identification. The clustering will reduce data complexity. Furthermore, maximum common sucstructures (MCS) can be calculated and plotted for each cluster to get a quick impression of the different structures of candidates.
* Added function arguments checks using [checkmate]. This guards all exported functions and methods from wrong user input arguments. If any problems are found (e.g. a wrong data type or range was specified) then the user is informed about this and what kind of input is to be expected.
* Added workaround (removed latex dependencies added automatically by `kableExtra` package) that may cause memory leakage when `reportMD()` is called repeatedly.


## April 2018
* Added unit tests (using [testthat]) and fixed several small bugs that were revealed in the process.
* Continuous integration (CI) with running tests on [CircleCI] (Linux builds) and [AppVeyor] (Windows builds) and testing coverage on [Codecov]. Docker images with patRoon and all its dependencies are automatically pushed on [Docker Hub][DH].
* Many small bug fixes.




[Rcpp]: http://www.rcpp.org/
[pugixml]: https://pugixml.org/
[checkmate]: https://github.com/mllg/checkmate
[testthat]: https://github.com/r-lib/testthat
[CircleCI]: https://circleci.com/gh/rickhelmus/patRoon
[AppVeyor]: https://ci.appveyor.com/project/rickhelmus/patroon/branch/master
[Codecov]: https://codecov.io/gh/rickhelmus/patRoon
[DH]: https://hub.docker.com/r/patroonorg/patroon/
[fastcluster]: https://cran.r-project.org/web/packages/fastcluster/index.html<|MERGE_RESOLUTION|>--- conflicted
+++ resolved
@@ -2,16 +2,11 @@
 
 ## October 2019
 
-<<<<<<< HEAD
 * Fixed: `convertMSFiles` correctly checks if input exists
 * Specific optimizations after benchmarking results:
     * `maxProcAmount` (i.e. number of parallel processes) now defaults to amount of physical cores instead of total number of CPU threads.
     * Decreased `batchSize` to `8` for GenForm formula calculation.
-
-
-=======
 * `plot()` for `featureGroups` can now highlight unique/shared features across replicates (suggested by V Albergamo)
->>>>>>> 9a7c63fd
 
 ## September 2019
 
