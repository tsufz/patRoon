--- conflicted
+++ resolved
@@ -60,13 +60,8 @@
 - add pruneMissingPrecursorMS to filter()?
 - filter by MSMS
 - metadata for Bruker peaklists?
-<<<<<<< HEAD
-- metadata generic()?
 - maxRtMSWidth --> maxMSRtWidth
-
-=======
 - metadata() generic?
->>>>>>> 064b62f2
 
 
 compounds
@@ -105,13 +100,8 @@
 reporting
 - add more options to reportPlots argument of reportMD()?
 - reportPDF/reportMD: MS only formulas are not reported?
-<<<<<<< HEAD
-- JS EIC annotation
-- topMost compound candidates
 - fix headings components
-=======
 - fix mergedBy in fraginfo tables
->>>>>>> 064b62f2
 
 
 Cleanup
