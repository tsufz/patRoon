--- conflicted
+++ resolved
@@ -8,12 +8,9 @@
     - Agilent .d is also a directory?
 - harmonize consensus argument names, add rel/abs support for all?
 - consistent src file names, split utils?
-<<<<<<< HEAD
 - newProject(): don't necessarily add MSPeakLists when DA formulas are choosen
-=======
 - improve default plotting for plotInt and cluster plot functions
 - better error reporting for multiproc commands
->>>>>>> fe7f0c11
 
 
 ## docs
@@ -54,13 +51,10 @@
 - MetFrag: (buggy) trivial name fetching not needed anymore?
 - SIRIUS: use --auto-charge instead of manually fixing charge of fragments (or not? conflicting docs on what it does)
 - test score normalization?
-<<<<<<< HEAD
-=======
 - add new MF stat and other scorings and make sure default normalization equals that of MF web
 - MF: add support for all databases
 - Fix MF database section in docs
 - timeouts for SIRIUS?
->>>>>>> fe7f0c11
 - improve formula scoring
 - plotHeatMap() / plotSilhouettes() for comp clusters?
 - do something about negative H explained fragments by MF?
@@ -68,14 +62,7 @@
 
 ## formulas
 - customize/document ranking column order? (only do rank for sirius?)
-<<<<<<< HEAD
-=======
-- how to handle ranking of consensus results?
-    - rank by one normalized column per algo? (GenForm: either MS_match or comb_match)
-    - or simply don't and mention limitation in doc? (one limitation: filtering)
 - minExplainedFragPeaks -> minExplainedPeaks?
-- reporting incorrect GF adducts --> fix in src
->>>>>>> fe7f0c11
 
 
 ## components
