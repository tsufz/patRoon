Package: patRoon
Type: Package
Title: Workflow Solutions For Mass-Spectrometry Based Non-Target Analysis
Version: 0.1
Authors@R: c(
    person("Rick", "Helmus", email = "r.helmus@uva.nl", role = c("aut", "cre")),
    person("Olaf", "Brock", role = "ctb"),
    person("Vittorio", "Albergamo", role = "ctb"))
Description: TBD.
License: GPL-3
LazyData: TRUE
RoxygenNote: 6.0.1
URL: https://github.com/rickhelmus/patRoon
BugReports: https://github.com/rickhelmus/patRoon/issues
Imports:
    VennDiagram,
    stats,
    utils,
    parallel,
    grid,
    graphics,
    RColorBrewer,
    data.table,
    withr,
    digest,
    enviPick,
    XML,
    DBI,
    RSQLite,
    fst,
    processx,
    tools,
    xcms,
    cluster,
    d3heatmap,
    rJava,
    rcdk,
    mzR,
    circlize,
    miniUI,
    plotly,
    rhandsontable,
    rstudioapi,
    htmlwidgets,
    shiny,
    templates,
    CAMERA,
    enviPat,
    nontarget,
    knitr,
    rmarkdown,
    flexdashboard,
    DT,
    kableExtra,
    R.utils,
    magick,
    glue,
    ggplot2,
    ggrepel,
    cowplot,
    jsonlite,
    Rdpack
Suggests:
    RDCOMClient,
    metfRag,
    RAMClustR
RdMacros:
    Rdpack
Collate:
    'generics.R'
    'cache.R'
    'main.R'
    'features.R'
    'feature_groups.R'
    'EIC-tool.R'
    'cluster.R'
    'components.R'
    'components-camera.R'
    'components-nontarget.R'
    'components-ramclustr.R'
    'formulas.R'
    'mspeaklists.R'
    'compounds.R'
    'compounds-metfrag.R'
    'utils-sirius.R'
    'compounds-sirius.R'
    'compounds-util.R'
    'feature_groups-bruker.R'
    'feature_groups-comparison.R'
    'feature_groups-envimass.R'
    'feature_groups-filter.R'
    'feature_groups-openms.R'
    'feature_groups-screening.R'
    'feature_groups-tasq.R'
    'feature_groups-xcms.R'
    'utils-bruker.R'
    'features-bruker.R'
    'features-envipick.R'
    'features-feature_groups.R'
    'features-openms.R'
    'features-tasq.R'
    'features-xcms.R'
    'formula-bruker.R'
    'formula-genform.R'
    'formula-utils.R'
    'formulas-sirius.R'
    'mspeaklists-bruker.R'
    'utils-mzr.R'
    'mspeaklists-mzr.R'
    'multi-process.R'
    'project-tool.R'
    'report.R'
    'utils-xcms.R'
    'utils.R'
    'zzz.R'
VignetteBuilder: knitr
Remotes:
    cbroeckl/RAMClustR,
    c-ruttkies/MetFragR/metfRag,
<<<<<<< HEAD
    bioc::release/xcms,
    bioc::release/CAMERA,
    bioc::release/mzR
    
=======
    bioc::xcms,
    bioc::CAMERA,
    bioc::mzR
>>>>>>> 8a0acd1e
<|MERGE_RESOLUTION|>--- conflicted
+++ resolved
@@ -117,13 +117,6 @@
 Remotes:
     cbroeckl/RAMClustR,
     c-ruttkies/MetFragR/metfRag,
-<<<<<<< HEAD
     bioc::release/xcms,
     bioc::release/CAMERA,
-    bioc::release/mzR
-    
-=======
-    bioc::xcms,
-    bioc::CAMERA,
-    bioc::mzR
->>>>>>> 8a0acd1e
+    bioc::release/mzR